#!/usr/bin/env python3
import unittest

import numpy as np
import torch

from avalanche.benchmarks.classic import SplitMNIST
from avalanche.benchmarks.utils import AvalancheSubset
from avalanche.benchmarks.utils.data_loader import ReplayDataLoader


class TestReplayDataLoader(unittest.TestCase):
    def setUp(self):
        scenario = SplitMNIST(2)
        dataset_for_current = scenario.train_stream[1].dataset
        dataset_for_memory = scenario.train_stream[0].dataset

        indices_big_set = np.random.choice(
            np.arange(len(dataset_for_current)), size=10000, replace=False
        )

        indices_small_set = np.random.choice(
            np.arange(len(dataset_for_current)), size=1000, replace=False
        )

        indices_tiny_set = np.random.choice(
            np.arange(len(dataset_for_current)), size=100, replace=False
        )

<<<<<<< HEAD
        self.big_task_set = AvalancheSubset(dataset_for_current, indices_big_set)
        self.small_task_set = AvalancheSubset(dataset_for_current, indices_small_set)
=======
        self.big_task_set = \
            AvalancheSubset(dataset_for_current, indices_big_set)
        self.small_task_set = \
            AvalancheSubset(dataset_for_current, indices_small_set)
        self.tiny_task_set = \
            AvalancheSubset(dataset_for_current, indices_tiny_set)
>>>>>>> a61ae5ca

        indices_memory = np.random.choice(
            np.arange(len(dataset_for_memory)), size=2000, replace=False
        )

        indices_memory_small = np.random.choice(
            np.arange(len(dataset_for_memory)), size=100, replace=False
        )

        self.memory_set = AvalancheSubset(dataset_for_memory, indices_memory)
        self.small_memory_set = AvalancheSubset(
            dataset_for_memory,
            indices_memory_small
        )

        self._batch_size = None
        self._task_dataset = None

    def _make_loader(self, memory_set=None, **kwargs):
        if memory_set is None:
            memory_set = self.memory_set

        loader = ReplayDataLoader(
            self._task_dataset,
            memory_set,
            batch_size=self._batch_size,
            batch_size_mem=self._batch_size,
            oversample_small_tasks=True,
            drop_last=True,
            **kwargs
        )
        return loader

    def _test_batch_size(self, loader, expected_size=None):
        if expected_size is None:
            expected_size = self._batch_size * 2
        
        for batch in loader:
            self.assertEqual(len(batch[0]), expected_size)

    def _test_length(self, loader):
        self.assertEqual(len(loader), self._length)

    def _test_actual_length(self, loader):
        counter = 0
        for batch in loader:
            counter += 1
        self.assertEqual(counter, self._length)

    def _launch_test_suite(self, loader):
        self._test_batch_size(loader)
        self._test_length(loader)
        self._test_actual_length(loader)

    def _launch_test_suite_dropped_memory(self, loader):
        self._test_batch_size(loader, expected_size=self._batch_size)
        self._test_length(loader)
        self._test_actual_length(loader)

    def test_bigger_memory(self):
        self._batch_size = 64
        self._task_dataset = self.small_task_set
        loader = self._make_loader()
        self._launch_test_suite(loader)

    def test_smaller_memory(self):
        self._batch_size = 64
        self._task_dataset = self.big_task_set
        loader = self._make_loader()
        self._launch_test_suite(loader)

    def test_big_batch_size(self):
        self._batch_size = 256
        self._task_dataset = self.big_task_set
        loader = self._make_loader()
        self._launch_test_suite(loader)

    def test_zero_iterations_memory(self):
        self._batch_size = 256
        self._task_dataset = self.big_task_set
        loader = self._make_loader(
            memory_set=self.small_memory_set
        )
        self._launch_test_suite_dropped_memory(loader)

    def test_zero_iterations_current(self):
        self._batch_size = 256
        self._task_dataset = self.tiny_task_set
        loader = self._make_loader(
            memory_set=self.memory_set
        )
        self.assertEqual(0, self._length)
        self._launch_test_suite(loader)

    def test_small_batch_size(self):
        self._batch_size = 5
        self._task_dataset = self.big_task_set
        loader = self._make_loader()
        self._launch_test_suite(loader)

    @property
    def _length(self):
        return len(self._task_dataset) // self._batch_size


if __name__ == "__main__":
    unittest.main()<|MERGE_RESOLUTION|>--- conflicted
+++ resolved
@@ -27,17 +27,12 @@
             np.arange(len(dataset_for_current)), size=100, replace=False
         )
 
-<<<<<<< HEAD
-        self.big_task_set = AvalancheSubset(dataset_for_current, indices_big_set)
-        self.small_task_set = AvalancheSubset(dataset_for_current, indices_small_set)
-=======
         self.big_task_set = \
             AvalancheSubset(dataset_for_current, indices_big_set)
         self.small_task_set = \
             AvalancheSubset(dataset_for_current, indices_small_set)
         self.tiny_task_set = \
             AvalancheSubset(dataset_for_current, indices_tiny_set)
->>>>>>> a61ae5ca
 
         indices_memory = np.random.choice(
             np.arange(len(dataset_for_memory)), size=2000, replace=False
