--- conflicted
+++ resolved
@@ -45,11 +45,8 @@
     BiC,
     MIR,
     ER_ACE,
-<<<<<<< HEAD
     DER,
-=======
     LearningToPrompt,
->>>>>>> b225d825
 )
 from avalanche.training.supervised.cumulative import Cumulative
 from avalanche.training.supervised.icarl import ICaRL
