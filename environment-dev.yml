<<<<<<< HEAD
################################################################################
# Copyright (c) 2020 ContinualAI Research                                      #
# Copyrights licensed under the CC BY 4.0 License.                             #
# See the accompanying LICENSE file for terms.                                 #
#                                                                              #
# Date: 1-05-2020                                                              #
# Author(s): Vincenzo Lomonaco                                                 #
# E-mail: contact@continualai.org                                              #
# Website: clair.continualai.org                                               #
################################################################################

name: avalanche-dev-env
channels:
- pytorch
- conda-forge
dependencies:
- psutil
- python=3.6
- pytorch::pytorch
- pytorch::torchvision
- tensorboard
- scikit-learn
- matplotlib
- numpy
- conda-forge::quadprog
- pip
- conda-forge::pycodestyle
- sphinx
- sphinx_rtd_theme
- conda-forge::sphinx-autoapi
- pip:
    - pytorchcv
=======
################################################################################
# Copyright (c) 2020 ContinualAI Research                                      #
# Copyrights licensed under the CC BY 4.0 License.                             #
# See the accompanying LICENSE file for terms.                                 #
#                                                                              #
# Date: 1-05-2020                                                              #
# Author(s): Vincenzo Lomonaco                                                 #
# E-mail: contact@continualai.org                                              #
# Website: clair.continualai.org                                               #
################################################################################

name: avalanche-dev-env
channels:
- pytorch
- vlomonaco
- conda-forge
dependencies:
- psutil
- python>=3.6
- pytorch::pytorch
- pytorch::torchvision
- tensorboard
- scikit-learn
- matplotlib
- numpy
- conda-forge::pycodestyle
- sphinx
- sphinx_rtd_theme
- conda-forge::sphinx-autoapi
- pip
- pip:
    - pytorchcv
    - googledrivedownloader
>>>>>>> 92e55a34
<|MERGE_RESOLUTION|>--- conflicted
+++ resolved
@@ -1,4 +1,3 @@
-<<<<<<< HEAD
 ################################################################################
 # Copyright (c) 2020 ContinualAI Research                                      #
 # Copyrights licensed under the CC BY 4.0 License.                             #
@@ -30,39 +29,4 @@
 - sphinx_rtd_theme
 - conda-forge::sphinx-autoapi
 - pip:
-    - pytorchcv
-=======
-################################################################################
-# Copyright (c) 2020 ContinualAI Research                                      #
-# Copyrights licensed under the CC BY 4.0 License.                             #
-# See the accompanying LICENSE file for terms.                                 #
-#                                                                              #
-# Date: 1-05-2020                                                              #
-# Author(s): Vincenzo Lomonaco                                                 #
-# E-mail: contact@continualai.org                                              #
-# Website: clair.continualai.org                                               #
-################################################################################
-
-name: avalanche-dev-env
-channels:
-- pytorch
-- vlomonaco
-- conda-forge
-dependencies:
-- psutil
-- python>=3.6
-- pytorch::pytorch
-- pytorch::torchvision
-- tensorboard
-- scikit-learn
-- matplotlib
-- numpy
-- conda-forge::pycodestyle
-- sphinx
-- sphinx_rtd_theme
-- conda-forge::sphinx-autoapi
-- pip
-- pip:
-    - pytorchcv
-    - googledrivedownloader
->>>>>>> 92e55a34
+    - pytorchcv