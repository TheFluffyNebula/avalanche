--- conflicted
+++ resolved
@@ -133,12 +133,11 @@
         )
         super().__init__(datasets, indices, can_flatten)
 
-<<<<<<< HEAD
-        self._data_attributes: Dict[str, DataAttribute] = dict()
+        new_data_attributes: Dict[str, DataAttribute] = dict()
         if data_attributes is None:
-            self._data_attributes = dict()
+            pass
         else:
-            self._data_attributes = {da.name: da for da in data_attributes}
+            new_data_attributes = {da.name: da for da in data_attributes}
             ld = sum(len(d) for d in datasets)
             for da in data_attributes:
                 if len(da) != ld:
@@ -146,8 +145,6 @@
                         "Data attribute {} has length {} but the dataset "
                         "has length {}".format(da.name, len(da), ld)
                     )
-=======
->>>>>>> 5923cebb
         if isinstance(transform_groups, dict):
             transform_groups = TransformGroups(transform_groups)
         if isinstance(frozen_transform_groups, dict):
@@ -203,19 +200,17 @@
         # Init data attributes
         ####################################
         # concat attributes from child datasets
-<<<<<<< HEAD
+        self._data_attributes: Dict[str, DataAttribute] = OrderedDict()
         first_dataset = datasets[0] if len(datasets) > 0 else None
         if isinstance(
             first_dataset, AvalancheDataset
-=======
-        self._data_attributes = OrderedDict()
-        if len(self._datasets) > 0 and isinstance(
-            self._datasets[0], AvalancheDataset
->>>>>>> 5923cebb
         ):
             for attr in first_dataset._data_attributes.values():
-                if attr.name in self._data_attributes:
-                    continue  # don't touch overridden attributes
+                if attr.name in new_data_attributes:
+                    # Keep overridden attributes in their previous position
+                    self._data_attributes[attr.name] = \
+                        new_data_attributes.pop(attr.name)
+                    continue
                 
                 acat = attr
                 found_all = True
@@ -229,15 +224,8 @@
                     self._data_attributes[attr.name] = acat
 
         # Insert new data attributes after inherited ones
-        if data_attributes is not None:
-            for da in data_attributes:
-                self._data_attributes[da.name] = da
-                ld = sum(len(d) for d in self._datasets)
-                if len(da) != ld:
-                    raise ValueError(
-                        "Data attribute {} has length {} but the dataset "
-                        "has length {}".format(da.name, len(da), ld)
-                    )
+        for da in new_data_attributes.values():
+            self._data_attributes[da.name] = da
 
         if self._indices is not None:  # subset operation for attributes
             for da in self._data_attributes.values():
