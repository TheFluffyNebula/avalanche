################################################################################
# Copyright (c) 2021 ContinualAI.                                              #
# Copyrights licensed under the MIT License.                                   #
# See the accompanying LICENSE file for terms.                                 #
#                                                                              #
# Date: 1-05-2020                                                              #
# Author(s): Vincenzo Lomonaco                                                 #
# E-mail: contact@continualai.org                                              #
# Website: www.continualai.org                                                 #
################################################################################

""" This module contains the high-level CORe50 scenario generator. It
basically returns a iterable scenario object ``GenericCLScenario`` given a
number of configuration parameters."""
from pathlib import Path
from typing import Union

from torchvision.transforms import ToTensor

from avalanche.benchmarks.datasets import get_default_dataset_location
from avalanche.benchmarks.scenarios.generic_benchmark_creation import \
    create_generic_benchmark_from_filelists
from avalanche.benchmarks.datasets.core50.core50 import CORe50Dataset

nbatch = {
    'ni': 8,
    'nc': 9,
    'nic': 79,
    'nicv2_79': 79,
    'nicv2_196': 196,
    'nicv2_391': 391
}

scen2dirs = {
    'ni': "batches_filelists/NI_inc/",
    'nc': "batches_filelists/NC_inc/",
    'nic': "batches_filelists/NIC_inc/",
    'nicv2_79': "NIC_v2_79/",
    'nicv2_196': "NIC_v2_196/",
    'nicv2_391': "NIC_v2_391/"
}


<<<<<<< HEAD
def CORe50(root: Union[str, Path] = get_default_dataset_location('core50'),
           scenario: str = "nicv2_391",
           run: int = 0,
           object_lvl: bool = True,
=======
def CORe50(root=expanduser("~") + "/.avalanche/data/core50/",
           scenario="nicv2_391",
           run=0,
           object_lvl=True,
           mini=False,
>>>>>>> 5bbf0676
           train_transform=None,
           eval_transform=None):
    """
    Creates a CL scenario for CORe50.

    If the dataset is not present in the computer, this method will
    automatically download and store it.

    This generator can be used to obtain the NI, NC, NIC and NICv2-* scenarios.

    The scenario instance returned by this method will have two fields,
    `train_stream` and `test_stream`, which can be iterated to obtain
    training and test :class:`Experience`. Each Experience contains the
    `dataset` and the associated task label.

    The task label "0" will be assigned to each experience.

    The scenario API is quite simple and is uniform across all scenario
    generators. It is recommended to check the tutorial of the "benchmark" API,
    which contains usage examples ranging from "basic" to "advanced".

    :param root: Absolute path indicating where to store the dataset and related
        metadata. By default they will be stored in
        "~/.avalanche/datasets/core50/data/".
    :param scenario: CORe50 main scenario. It can be chosen between 'ni', 'nc',
        'nic', 'nicv2_79', 'nicv2_196' or 'nicv2_391.'
    :param run: number of run for the scenario. Each run defines a different
        ordering. Must be a number between 0 and 9.
    :param object_lvl: True for a 50-way classification at the object level.
        False if you want to use the categories as classes. Default to True.
    :param mini: True for processing reduced 32x32 images instead of the
        original 128x128. Default to False.
    :param train_transform: The transformation to apply to the training data,
        e.g. a random crop, a normalization or a concatenation of different
        transformations (see torchvision.transform documentation for a
        comprehensive list of possible transformations). Defaults to None.
    :param eval_transform: The transformation to apply to the test data,
        e.g. a random crop, a normalization or a concatenation of different
        transformations (see torchvision.transform documentation for a
        comprehensive list of possible transformations). Defaults to None.

    :returns: a properly initialized :class:`GenericCLScenario` instance.
    """

    assert (0 <= run <= 9), "Pre-defined run of CORe50 are only 10. Indicate " \
                            "a number between 0 and 9."
    assert (scenario in nbatch.keys()), "The selected scenario is note " \
                                        "recognized: it should be 'ni', 'nc'," \
                                        "'nic', 'nicv2_79', 'nicv2_196' or " \
                                        "'nicv2_391'."
<<<<<<< HEAD

    # Download the dataset and initialize filelists
    core_data = CORe50Dataset(root=root)

    root = core_data.root
    root_img = root / "core50_128x128/"
=======
    if root is None:
        core_data = CORE50_DATA(mini=mini)
    else:
        core_data = CORE50_DATA(data_folder=root, mini=mini)

    root = core_data.data_folder
    if mini:
        bp = "core50_32x32/"
    else:
        bp = "core50_128x128/"
    root_img = root + bp
>>>>>>> 5bbf0676

    if object_lvl:
        suffix = "/"
    else:
        suffix = "_cat/"
    filelists_bp = scen2dirs[scenario][:-1] + suffix + "run" + str(run)
    train_failists_paths = []
    for batch_id in range(nbatch[scenario]):
        train_failists_paths.append(
            root / filelists_bp / ("train_batch_" +
                                   str(batch_id).zfill(2) + "_filelist.txt"))

    scenario_obj = create_generic_benchmark_from_filelists(
        root_img, train_failists_paths,
        [root / filelists_bp / "test_filelist.txt"],
        task_labels=[0 for _ in range(nbatch[scenario])],
        complete_test_set_only=True,
        train_transform=train_transform,
        eval_transform=eval_transform)

    return scenario_obj


__all__ = [
    'CORe50'
]

if __name__ == "__main__":

    # this below can be taken as a usage example or a simple test script
    import sys
    from torch.utils.data.dataloader import DataLoader

    scenario = CORe50(scenario="nicv2_79",
                      train_transform=ToTensor(),
                      eval_transform=ToTensor())
    for i, batch in enumerate(scenario.train_stream):
        print(i, batch)
        dataset, t = batch.dataset, batch.task_label
        dl = DataLoader(dataset, batch_size=300)

        for mb in dl:
            x, y, t = mb
            print(x.shape)
            print(y.shape)
        sys.exit(0)
<|MERGE_RESOLUTION|>--- conflicted
+++ resolved
@@ -1,171 +1,154 @@
-################################################################################
-# Copyright (c) 2021 ContinualAI.                                              #
-# Copyrights licensed under the MIT License.                                   #
-# See the accompanying LICENSE file for terms.                                 #
-#                                                                              #
-# Date: 1-05-2020                                                              #
-# Author(s): Vincenzo Lomonaco                                                 #
-# E-mail: contact@continualai.org                                              #
-# Website: www.continualai.org                                                 #
-################################################################################
-
-""" This module contains the high-level CORe50 scenario generator. It
-basically returns a iterable scenario object ``GenericCLScenario`` given a
-number of configuration parameters."""
-from pathlib import Path
-from typing import Union
-
-from torchvision.transforms import ToTensor
-
-from avalanche.benchmarks.datasets import get_default_dataset_location
-from avalanche.benchmarks.scenarios.generic_benchmark_creation import \
-    create_generic_benchmark_from_filelists
-from avalanche.benchmarks.datasets.core50.core50 import CORe50Dataset
-
-nbatch = {
-    'ni': 8,
-    'nc': 9,
-    'nic': 79,
-    'nicv2_79': 79,
-    'nicv2_196': 196,
-    'nicv2_391': 391
-}
-
-scen2dirs = {
-    'ni': "batches_filelists/NI_inc/",
-    'nc': "batches_filelists/NC_inc/",
-    'nic': "batches_filelists/NIC_inc/",
-    'nicv2_79': "NIC_v2_79/",
-    'nicv2_196': "NIC_v2_196/",
-    'nicv2_391': "NIC_v2_391/"
-}
-
-
-<<<<<<< HEAD
-def CORe50(root: Union[str, Path] = get_default_dataset_location('core50'),
-           scenario: str = "nicv2_391",
-           run: int = 0,
-           object_lvl: bool = True,
-=======
-def CORe50(root=expanduser("~") + "/.avalanche/data/core50/",
-           scenario="nicv2_391",
-           run=0,
-           object_lvl=True,
-           mini=False,
->>>>>>> 5bbf0676
-           train_transform=None,
-           eval_transform=None):
-    """
-    Creates a CL scenario for CORe50.
-
-    If the dataset is not present in the computer, this method will
-    automatically download and store it.
-
-    This generator can be used to obtain the NI, NC, NIC and NICv2-* scenarios.
-
-    The scenario instance returned by this method will have two fields,
-    `train_stream` and `test_stream`, which can be iterated to obtain
-    training and test :class:`Experience`. Each Experience contains the
-    `dataset` and the associated task label.
-
-    The task label "0" will be assigned to each experience.
-
-    The scenario API is quite simple and is uniform across all scenario
-    generators. It is recommended to check the tutorial of the "benchmark" API,
-    which contains usage examples ranging from "basic" to "advanced".
-
-    :param root: Absolute path indicating where to store the dataset and related
-        metadata. By default they will be stored in
-        "~/.avalanche/datasets/core50/data/".
-    :param scenario: CORe50 main scenario. It can be chosen between 'ni', 'nc',
-        'nic', 'nicv2_79', 'nicv2_196' or 'nicv2_391.'
-    :param run: number of run for the scenario. Each run defines a different
-        ordering. Must be a number between 0 and 9.
-    :param object_lvl: True for a 50-way classification at the object level.
-        False if you want to use the categories as classes. Default to True.
-    :param mini: True for processing reduced 32x32 images instead of the
-        original 128x128. Default to False.
-    :param train_transform: The transformation to apply to the training data,
-        e.g. a random crop, a normalization or a concatenation of different
-        transformations (see torchvision.transform documentation for a
-        comprehensive list of possible transformations). Defaults to None.
-    :param eval_transform: The transformation to apply to the test data,
-        e.g. a random crop, a normalization or a concatenation of different
-        transformations (see torchvision.transform documentation for a
-        comprehensive list of possible transformations). Defaults to None.
-
-    :returns: a properly initialized :class:`GenericCLScenario` instance.
-    """
-
-    assert (0 <= run <= 9), "Pre-defined run of CORe50 are only 10. Indicate " \
-                            "a number between 0 and 9."
-    assert (scenario in nbatch.keys()), "The selected scenario is note " \
-                                        "recognized: it should be 'ni', 'nc'," \
-                                        "'nic', 'nicv2_79', 'nicv2_196' or " \
-                                        "'nicv2_391'."
-<<<<<<< HEAD
-
-    # Download the dataset and initialize filelists
-    core_data = CORe50Dataset(root=root)
-
-    root = core_data.root
-    root_img = root / "core50_128x128/"
-=======
-    if root is None:
-        core_data = CORE50_DATA(mini=mini)
-    else:
-        core_data = CORE50_DATA(data_folder=root, mini=mini)
-
-    root = core_data.data_folder
-    if mini:
-        bp = "core50_32x32/"
-    else:
-        bp = "core50_128x128/"
-    root_img = root + bp
->>>>>>> 5bbf0676
-
-    if object_lvl:
-        suffix = "/"
-    else:
-        suffix = "_cat/"
-    filelists_bp = scen2dirs[scenario][:-1] + suffix + "run" + str(run)
-    train_failists_paths = []
-    for batch_id in range(nbatch[scenario]):
-        train_failists_paths.append(
-            root / filelists_bp / ("train_batch_" +
-                                   str(batch_id).zfill(2) + "_filelist.txt"))
-
-    scenario_obj = create_generic_benchmark_from_filelists(
-        root_img, train_failists_paths,
-        [root / filelists_bp / "test_filelist.txt"],
-        task_labels=[0 for _ in range(nbatch[scenario])],
-        complete_test_set_only=True,
-        train_transform=train_transform,
-        eval_transform=eval_transform)
-
-    return scenario_obj
-
-
-__all__ = [
-    'CORe50'
-]
-
-if __name__ == "__main__":
-
-    # this below can be taken as a usage example or a simple test script
-    import sys
-    from torch.utils.data.dataloader import DataLoader
-
-    scenario = CORe50(scenario="nicv2_79",
-                      train_transform=ToTensor(),
-                      eval_transform=ToTensor())
-    for i, batch in enumerate(scenario.train_stream):
-        print(i, batch)
-        dataset, t = batch.dataset, batch.task_label
-        dl = DataLoader(dataset, batch_size=300)
-
-        for mb in dl:
-            x, y, t = mb
-            print(x.shape)
-            print(y.shape)
-        sys.exit(0)
+################################################################################
+# Copyright (c) 2021 ContinualAI.                                              #
+# Copyrights licensed under the MIT License.                                   #
+# See the accompanying LICENSE file for terms.                                 #
+#                                                                              #
+# Date: 1-05-2020                                                              #
+# Author(s): Vincenzo Lomonaco                                                 #
+# E-mail: contact@continualai.org                                              #
+# Website: www.continualai.org                                                 #
+################################################################################
+
+""" This module contains the high-level CORe50 scenario generator. It
+basically returns a iterable scenario object ``GenericCLScenario`` given a
+number of configuration parameters."""
+from pathlib import Path
+from typing import Union
+
+from torchvision.transforms import ToTensor
+
+from avalanche.benchmarks.datasets import get_default_dataset_location
+from avalanche.benchmarks.scenarios.generic_benchmark_creation import \
+    create_generic_benchmark_from_filelists
+from avalanche.benchmarks.datasets.core50.core50 import CORe50Dataset
+
+nbatch = {
+    'ni': 8,
+    'nc': 9,
+    'nic': 79,
+    'nicv2_79': 79,
+    'nicv2_196': 196,
+    'nicv2_391': 391
+}
+
+scen2dirs = {
+    'ni': "batches_filelists/NI_inc/",
+    'nc': "batches_filelists/NC_inc/",
+    'nic': "batches_filelists/NIC_inc/",
+    'nicv2_79': "NIC_v2_79/",
+    'nicv2_196': "NIC_v2_196/",
+    'nicv2_391': "NIC_v2_391/"
+}
+
+
+def CORe50(root: Union[str, Path] = get_default_dataset_location('core50'),
+           scenario: str = "nicv2_391",
+           run: int = 0,
+           object_lvl: bool = True,
+           mini: bool = False,
+           train_transform=None,
+           eval_transform=None):
+    """
+    Creates a CL scenario for CORe50.
+
+    If the dataset is not present in the computer, this method will
+    automatically download and store it.
+
+    This generator can be used to obtain the NI, NC, NIC and NICv2-* scenarios.
+
+    The scenario instance returned by this method will have two fields,
+    `train_stream` and `test_stream`, which can be iterated to obtain
+    training and test :class:`Experience`. Each Experience contains the
+    `dataset` and the associated task label.
+
+    The task label "0" will be assigned to each experience.
+
+    The scenario API is quite simple and is uniform across all scenario
+    generators. It is recommended to check the tutorial of the "benchmark" API,
+    which contains usage examples ranging from "basic" to "advanced".
+
+    :param root: Absolute path indicating where to store the dataset and related
+        metadata. By default they will be stored in
+        "~/.avalanche/datasets/core50/data/".
+    :param scenario: CORe50 main scenario. It can be chosen between 'ni', 'nc',
+        'nic', 'nicv2_79', 'nicv2_196' or 'nicv2_391.'
+    :param run: number of run for the scenario. Each run defines a different
+        ordering. Must be a number between 0 and 9.
+    :param object_lvl: True for a 50-way classification at the object level.
+        False if you want to use the categories as classes. Default to True.
+    :param mini: True for processing reduced 32x32 images instead of the
+        original 128x128. Default to False.
+    :param train_transform: The transformation to apply to the training data,
+        e.g. a random crop, a normalization or a concatenation of different
+        transformations (see torchvision.transform documentation for a
+        comprehensive list of possible transformations). Defaults to None.
+    :param eval_transform: The transformation to apply to the test data,
+        e.g. a random crop, a normalization or a concatenation of different
+        transformations (see torchvision.transform documentation for a
+        comprehensive list of possible transformations). Defaults to None.
+
+    :returns: a properly initialized :class:`GenericCLScenario` instance.
+    """
+
+    assert (0 <= run <= 9), "Pre-defined run of CORe50 are only 10. Indicate " \
+                            "a number between 0 and 9."
+    assert (scenario in nbatch.keys()), "The selected scenario is note " \
+                                        "recognized: it should be 'ni', 'nc'," \
+                                        "'nic', 'nicv2_79', 'nicv2_196' or " \
+                                        "'nicv2_391'."
+
+    # Download the dataset and initialize filelists
+    core_data = CORe50Dataset(root=root, mini=mini)
+
+    root = core_data.root
+    if mini:
+        bp = "core50_32x32"
+    else:
+        bp = "core50_128x128"
+    root_img = root / bp
+
+    if object_lvl:
+        suffix = "/"
+    else:
+        suffix = "_cat/"
+    filelists_bp = scen2dirs[scenario][:-1] + suffix + "run" + str(run)
+    train_failists_paths = []
+    for batch_id in range(nbatch[scenario]):
+        train_failists_paths.append(
+            root / filelists_bp / ("train_batch_" +
+                                   str(batch_id).zfill(2) + "_filelist.txt"))
+
+    scenario_obj = create_generic_benchmark_from_filelists(
+        root_img, train_failists_paths,
+        [root / filelists_bp / "test_filelist.txt"],
+        task_labels=[0 for _ in range(nbatch[scenario])],
+        complete_test_set_only=True,
+        train_transform=train_transform,
+        eval_transform=eval_transform)
+
+    return scenario_obj
+
+
+__all__ = [
+    'CORe50'
+]
+
+if __name__ == "__main__":
+
+    # this below can be taken as a usage example or a simple test script
+    import sys
+    from torch.utils.data.dataloader import DataLoader
+
+    scenario = CORe50(scenario="nicv2_79",
+                      train_transform=ToTensor(),
+                      eval_transform=ToTensor(), mini=True)
+    for i, batch in enumerate(scenario.train_stream):
+        print(i, batch)
+        dataset, t = batch.dataset, batch.task_label
+        dl = DataLoader(dataset, batch_size=300)
+
+        for mb in dl:
+            x, y, t = mb
+            print(x.shape)
+            print(y.shape)
+        sys.exit(0)